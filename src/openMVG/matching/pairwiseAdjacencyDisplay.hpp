--- conflicted
+++ resolved
@@ -12,13 +12,8 @@
 #include <string>
 
 #include "openMVG/matching/indMatch.hpp"
-<<<<<<< HEAD
 #include "openMVG/graphics/color_gradient.hpp"
-#include "third_party/vectorGraphics/svgDrawer.hpp"
-=======
-
-#include  "openMVG/vector_graphics/svgDrawer.hpp"
->>>>>>> f34a1823
+#include "openMVG/vector_graphics/svgDrawer.hpp"
 
 namespace openMVG  {
 namespace matching {
@@ -50,27 +45,17 @@
         auto iterSearch = map_Matches.find({I,J});
         if (iterSearch != map_Matches.end() && !iterSearch->second.empty())
         {
-<<<<<<< HEAD
-          // Display as a tooltip: "(IndexI, IndexJ NbMatches)"
-          std::ostringstream os_tooltip;
-          os_tooltip << "(" << J << "," << I << " " << iterSearch->second.size() <<")";
-
+          // Display as a tooltip: (IndexI, IndexJ NbMatches)
+          std::ostringstream os;
+          os << "(" << J << "," << I << " " << iterSearch->second.size() <<")";
           float r,g,b;
           heatMapGradient.getColor(iterSearch->second.size() / max_match_count, r, g, b);
           std::ostringstream os_color;
           os_color << "rgb(" << int(r * 255) << "," << int(g  * 255) << "," << int(b * 255) << ")";
 
-          svgStream.drawSquare(J*scaleFactor, I*scaleFactor, scaleFactor/2.0f,
-            svg::svgStyle().fill(os_color.str()).noStroke().tooltip(os_tooltip.str()));
-        }
-=======
-          // Display as a tooltip: (IndexI, IndexJ NbMatches)
-          std::ostringstream os;
-          os << "(" << J << "," << I << " " << iterSearch->second.size() <<")";
           svgStream << svg::drawSquare(J*scaleFactor, I*scaleFactor, scaleFactor/2.0f,
-            svg::svgAttributes().fill("blue").noStroke());
+            svg::svgAttributes().fill(os_color.str()).noStroke());
         } // HINT : THINK ABOUT OPACITY [0.4 -> 1.0] TO EXPRESS MATCH COUNT
->>>>>>> f34a1823
       }
     }
     // Display axes with 0 -> NbImages annotation : _|
