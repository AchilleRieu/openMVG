// This file is part of OpenMVG, an Open Multiple View Geometry C++ library.

// Copyright (c) 2016 Pierre MOULON.

// This Source Code Form is subject to the terms of the Mozilla Public
// License, v. 2.0. If a copy of the MPL was not distributed with this
// file, You can obtain one at http://mozilla.org/MPL/2.0/.

#ifndef OPENMVG_MULTIVIEW_TRIANGULATION_NVIEW_HPP
#define OPENMVG_MULTIVIEW_TRIANGULATION_NVIEW_HPP

#include <utility>
#include <vector>

#include "openMVG/numeric/eigen_alias_definition.hpp"

namespace openMVG {

  /// Compute a 3D position of a point from several images of it. In particular,
  ///  compute the projective point X in R^4 such that x = PX.
  /// Algorithm is the standard DLT; for derivation see appendix of Keir's thesis.
  void TriangulateNView
  (
    const Mat3X &x, // x's are landmark bearing vectors in each camera
    const std::vector<Mat34> &Ps, // Ps are projective cameras
    Vec4 *X
  );

  // This method uses the algebraic distance approximation.
  // Note that this method works better when the 2D points are normalized
  // with an isotopic normalization.
  bool TriangulateNViewAlgebraic
  (
    const Mat3X &x, // x's are landmark bearing vectors in each camera
    const std::vector<Mat34> &Ps, // Ps are projective cameras.
    Vec4 *X
  );

<<<<<<< HEAD
  //Iterated linear method
  class Triangulation
  {
    public:

    size_t size() const;

    void clear();

    void add
    (
      const Mat34& projMatrix,
      const Vec2 & p
    );

    // Return squared L2 sum of error
    double error(const Vec3 &X) const;

    // Compute the corresponding 3D point
    Vec3 compute(int iter = 3) const;

    ////////////////////////////////////////////////////////////////////////////
    // Accessors

    // These values are defined after a successful call to compute
    double minDepth() const { return zmin; }
    double maxDepth() const { return zmax; }
    double error()    const { return err; }

    ////////////////////////////////////////////////////////////////////////////
    // Data members

    protected:
      mutable double zmin; // min depth, mutable since modified in compute(...) const;
      mutable double zmax; // max depth, mutable since modified in compute(...) const;
      mutable double err;  // re-projection error, mutable since modified in compute(...) const;
      std::vector<std::pair<Mat34, Vec2>, Eigen::aligned_allocator<std::pair<Mat34, Vec2>>> views; // Proj matrix and associated image point
  };

=======
>>>>>>> 05cfefc6
}  // namespace openMVG

#endif  // OPENMVG_MULTIVIEW_TRIANGULATION_NVIEW_HPP<|MERGE_RESOLUTION|>--- conflicted
+++ resolved
@@ -36,48 +36,6 @@
     Vec4 *X
   );
 
-<<<<<<< HEAD
-  //Iterated linear method
-  class Triangulation
-  {
-    public:
-
-    size_t size() const;
-
-    void clear();
-
-    void add
-    (
-      const Mat34& projMatrix,
-      const Vec2 & p
-    );
-
-    // Return squared L2 sum of error
-    double error(const Vec3 &X) const;
-
-    // Compute the corresponding 3D point
-    Vec3 compute(int iter = 3) const;
-
-    ////////////////////////////////////////////////////////////////////////////
-    // Accessors
-
-    // These values are defined after a successful call to compute
-    double minDepth() const { return zmin; }
-    double maxDepth() const { return zmax; }
-    double error()    const { return err; }
-
-    ////////////////////////////////////////////////////////////////////////////
-    // Data members
-
-    protected:
-      mutable double zmin; // min depth, mutable since modified in compute(...) const;
-      mutable double zmax; // max depth, mutable since modified in compute(...) const;
-      mutable double err;  // re-projection error, mutable since modified in compute(...) const;
-      std::vector<std::pair<Mat34, Vec2>, Eigen::aligned_allocator<std::pair<Mat34, Vec2>>> views; // Proj matrix and associated image point
-  };
-
-=======
->>>>>>> 05cfefc6
 }  // namespace openMVG
 
 #endif  // OPENMVG_MULTIVIEW_TRIANGULATION_NVIEW_HPP