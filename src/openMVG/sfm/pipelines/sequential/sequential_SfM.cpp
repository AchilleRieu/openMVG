--- conflicted
+++ resolved
@@ -687,11 +687,7 @@
 
       html_doc_stream_->pushInfo(htmlMarkup("h2","Histogram of residuals"));
 
-<<<<<<< HEAD
-      std::vector<double> xBin = histoResiduals.GetXbinsValue();
-=======
       const std::vector<double> xBin = histoResiduals.GetXbinsValue();
->>>>>>> 05cfefc6
       const auto range = autoJSXGraphViewport<double>(xBin, histoResiduals.GetHist());
 
       htmlDocument::JSXGraphWrapper jsxGraph;
