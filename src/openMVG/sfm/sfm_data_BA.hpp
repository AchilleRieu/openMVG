// Copyright (c) 2015 Pierre Moulon.

// This Source Code Form is subject to the terms of the Mozilla Public
// License, v. 2.0. If a copy of the MPL was not distributed with this
// file, You can obtain one at http://mozilla.org/MPL/2.0/.

#ifndef OPENMVG_SFM_DATA_BA_HPP
#define OPENMVG_SFM_DATA_BA_HPP

<<<<<<< HEAD
#include "openMVG/cameras/Camera_Common.hpp"
=======
#include "openMVG/sfm/sfm_data.hpp"
>>>>>>> 6ca1c9c5

namespace openMVG {
namespace sfm {

class SfM_Data;

/// Enum to control which parameter(s) of the Camera motion must be refined or not
enum class Extrinsic_Parameter_Type : int
{
  NONE                = 0x01,     // Extrinsic parameters will be considered as FIXED
  ADJUST_ROTATION     = 0x02,
  ADJUST_TRANSLATION  = 0x04,
  ADJUST_ALL = ADJUST_ROTATION | ADJUST_TRANSLATION
};

/// Enum to control if the Structure must be refined or not
enum class Structure_Parameter_Type : bool
{
  NONE = false, // Structure will be held as constant
  ADJUST_ALL = true
};

/// Structure to tell to BA if GCP must be use and with which weight
struct Control_Point_Parameter
{
  Control_Point_Parameter
  (
    double weight_val = 20.0,
    bool use_control_points = false
  ): weight(weight_val), bUse_control_points(use_control_points)
  {}
  double weight;
  bool bUse_control_points;
};

/// Structure to control which parameter will be refined during the BundleAjdustment process
struct Optimize_Options
{
  cameras::Intrinsic_Parameter_Type intrinsics_opt;
  Extrinsic_Parameter_Type extrinsics_opt;
  Structure_Parameter_Type structure_opt;
  Control_Point_Parameter control_point_opt;

  Optimize_Options
  (
    cameras::Intrinsic_Parameter_Type intrinsics = cameras::Intrinsic_Parameter_Type::ADJUST_ALL,
    Extrinsic_Parameter_Type extrinsics = Extrinsic_Parameter_Type::ADJUST_ALL,
    Structure_Parameter_Type structure = Structure_Parameter_Type::ADJUST_ALL,
    Control_Point_Parameter control_point = Control_Point_Parameter(0.0, false) // Default setting does not use GCP in the BA
  )
  :intrinsics_opt(intrinsics),
   extrinsics_opt(extrinsics),
   structure_opt(structure),
   control_point_opt(control_point)
  {
  }
};

class Bundle_Adjustment
{
  public:
  // Perform a Bundle Adjustment on the SfM scene (refinement only asked parameters)
  virtual bool Adjust
  (
    // the SfM scene to refine
    SfM_Data & sfm_data,
    // tell which parameter needs to be adjusted
    const Optimize_Options options
  ) = 0;

  // TODO: Use filter to say wich parameter is const or not (allow to refine only a subpart of the intrinsics or the poses)
};

} // namespace sfm
} // namespace openMVG

#endif // OPENMVG_SFM_DATA_BA_HPP<|MERGE_RESOLUTION|>--- conflicted
+++ resolved
@@ -7,16 +7,12 @@
 #ifndef OPENMVG_SFM_DATA_BA_HPP
 #define OPENMVG_SFM_DATA_BA_HPP
 
-<<<<<<< HEAD
 #include "openMVG/cameras/Camera_Common.hpp"
-=======
-#include "openMVG/sfm/sfm_data.hpp"
->>>>>>> 6ca1c9c5
 
 namespace openMVG {
 namespace sfm {
 
-class SfM_Data;
+struct SfM_Data;
 
 /// Enum to control which parameter(s) of the Camera motion must be refined or not
 enum class Extrinsic_Parameter_Type : int
