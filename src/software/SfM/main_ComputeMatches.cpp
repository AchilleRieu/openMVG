// This file is part of OpenMVG, an Open Multiple View Geometry C++ library.

// Copyright (c) 2012, 2019 Pierre MOULON, Romuald Perrot.

// This Source Code Form is subject to the terms of the Mozilla Public
// License, v. 2.0. If a copy of the MPL was not distributed with this
// file, You can obtain one at http://mozilla.org/MPL/2.0/.

#include "openMVG/graph/graph.hpp"
#include "openMVG/graph/graph_stats.hpp"
#include "openMVG/features/akaze/image_describer_akaze.hpp"
#include "openMVG/features/descriptor.hpp"
#include "openMVG/features/feature.hpp"
#include "openMVG/graph/graph.hpp"
#include "openMVG/matching/indMatch.hpp"
#include "openMVG/matching/indMatch_utils.hpp"
#include "openMVG/matching/pairwiseAdjacencyDisplay.hpp"
#include "openMVG/matching_image_collection/Cascade_Hashing_Matcher_Regions.hpp"
#include "openMVG/matching_image_collection/E_ACRobust.hpp"
#include "openMVG/matching_image_collection/E_ACRobust_Angular.hpp"
#include "openMVG/matching_image_collection/Eo_Robust.hpp"
#include "openMVG/matching_image_collection/F_ACRobust.hpp"
#include "openMVG/matching_image_collection/GeometricFilter.hpp"
#include "openMVG/matching_image_collection/H_ACRobust.hpp"
#include "openMVG/matching_image_collection/Matcher_Regions.hpp"
#include "openMVG/matching_image_collection/Pair_Builder.hpp"
#include "openMVG/sfm/pipelines/sfm_features_provider.hpp"
#include "openMVG/sfm/pipelines/sfm_regions_provider.hpp"
#include "openMVG/sfm/pipelines/sfm_regions_provider_cache.hpp"
#include "openMVG/sfm/sfm_data.hpp"
#include "openMVG/sfm/sfm_data_io.hpp"
#include "openMVG/stl/stl.hpp"
#include "openMVG/system/timer.hpp"

#include "third_party/cmdLine/cmdLine.h"
#include "third_party/stlplus3/filesystemSimplified/file_system.hpp"

#include <cstdlib>
#include <iostream>
#include <memory>
#include <string>

using namespace openMVG;
using namespace openMVG::matching;
using namespace openMVG::robust;
using namespace openMVG::sfm;
using namespace openMVG::matching_image_collection;
using namespace std;

enum EGeometricModel
{
  FUNDAMENTAL_MATRIX       = 0,
  ESSENTIAL_MATRIX         = 1,
  HOMOGRAPHY_MATRIX        = 2,
  ESSENTIAL_MATRIX_ANGULAR = 3,
  ESSENTIAL_MATRIX_ORTHO   = 4,
  ESSENTIAL_MATRIX_UPRIGHT = 5
};

/// Compute corresponding features between a series of views:
/// - Load view images description (regions: features & descriptors)
/// - Compute putative local feature matches (descriptors matching)
int main( int argc, char** argv )
{
  CmdLine cmd;

  std::string  sSfM_Data_Filename;
  std::string  sOutputFilename        = "";
  float        fDistRatio             = 0.8f;
  std::string  sPredefinedPairList    = "";
  std::string  sNearestMatchingMethod = "AUTO";
  bool         bForce                 = false;
  unsigned int ui_max_cache_size      = 0;

  //required
  cmd.add( make_option( 'i', sSfM_Data_Filename, "input_file" ) );
  cmd.add( make_option( 'o', sOutputFilename, "out_dir" ) );
  cmd.add( make_option( 'p', sPredefinedPairList, "pair_list" ) );
  // Options
<<<<<<< HEAD
  cmd.add( make_option('r', fDistRatio, "ratio") );
  cmd.add( make_option('g', sGeometricModel, "geometric_model") );
  cmd.add( make_option('v', iMatchingVideoMode, "video_mode_matching") );
  cmd.add( make_option('l', sPredefinedPairList, "pair_list") );
  cmd.add( make_option('n', sNearestMatchingMethod, "nearest_matching_method") );
  cmd.add( make_option('f', bForce, "force") );
  cmd.add( make_option('m', bGuided_matching, "guided_matching") );
  cmd.add( make_option('I', imax_iteration, "max_iteration") );
  cmd.add( make_option('c', ui_max_cache_size, "cache_size") );


  try {
    if (argc == 1) throw std::string("Invalid command line parameter.");
    cmd.process(argc, argv);
  } catch (const std::string& s) {
    OPENMVG_LOG_INFO << "Usage: " << argv[0] << '\n'
      << "[-i|--input_file] a SfM_Data file\n"
      << "[-o|--out_dir path] output path where computed are stored\n"
      << "\n[Optional]\n"
      << "[-f|--force] Force to recompute data]\n"
      << "[-r|--ratio] Distance ratio to discard non meaningful matches\n"
      << "   0.8: (default).\n"
      << "[-g|--geometric_model]\n"
      << "  (pairwise correspondences filtering thanks to robust model estimation):\n"
      << "   f: (default) fundamental matrix,\n"
      << "   e: essential matrix,\n"
      << "   h: homography matrix.\n"
      << "   a: essential matrix with an angular parametrization,\n"
      << "   o: orthographic essential matrix.\n"
      << "   u: upright essential matrix.\n"
      << "[-v|--video_mode_matching]\n"
      << "  (sequence matching with an overlap of X images)\n"
      << "   X: with match 0 with (1->X), ...]\n"
      << "   2: will match 0 with (1,2), 1 with (2,3), ...\n"
      << "   3: will match 0 with (1,2,3), 1 with (2,3,4), ...\n"
      << "[-l]--pair_list] file\n"
      << "[-n|--nearest_matching_method]\n"
      << "  AUTO: auto choice from regions type,\n"
      << "  For Scalar based regions descriptor:\n"
      << "    BRUTEFORCEL2: L2 BruteForce matching,\n"
      << "    HNSWL2: L2 Approximate Matching with Hierarchical Navigable Small World graphs,\n"
      << "    HNSWL1: L1 Approximate Matching with Hierarchical Navigable Small World graphs\n"
      << "      taylored for quantized and histogram based descriptors (e.g uint8 RootSIFT)\n"
      << "    ANNL2: L2 Approximate Nearest Neighbor matching,\n"
      << "    CASCADEHASHINGL2: L2 Cascade Hashing matching.\n"
      << "    FASTCASCADEHASHINGL2: (default)\n"
      << "      L2 Cascade Hashing with precomputed hashed regions\n"
      << "     (faster than CASCADEHASHINGL2 but use more memory).\n"
      << "  For Binary based descriptor:\n"
      << "    BRUTEFORCEHAMMING: BruteForce Hamming matching,\n"
      << "    HNSWHAMMING: Hamming Approximate Matching with Hierarchical Navigable Small World graphs\n"
      << "[-m|--guided_matching]\n"
      << "  use the found model to improve the pairwise correspondences.\n"
      << "[-c|--cache_size]\n"
      << "  Use a regions cache (only cache_size regions will be stored in memory)\n"
      << "  If not used, all regions will be load in memory.";

      OPENMVG_LOG_ERROR << s;
      return EXIT_FAILURE;
  }

  OPENMVG_LOG_INFO
    << " You called : " << "\n"
    << argv[0] << "\n"
    << "--input_file " << sSfM_Data_Filename << "\n"
    << "--out_dir " << sMatchesDirectory << "\n"
    << "Optional parameters:" << "\n"
    << "--force " << bForce << "\n"
    << "--ratio " << fDistRatio << "\n"
    << "--geometric_model " << sGeometricModel << "\n"
    << "--video_mode_matching " << iMatchingVideoMode << "\n"
    << "--pair_list " << sPredefinedPairList << "\n"
    << "--nearest_matching_method " << sNearestMatchingMethod << "\n"
    << "--guided_matching " << bGuided_matching << "\n"
    << "--cache_size " << ((ui_max_cache_size == 0) ? "unlimited" : std::to_string(ui_max_cache_size));

  EPairMode ePairmode = (iMatchingVideoMode == -1 ) ? PAIR_EXHAUSTIVE : PAIR_CONTIGUOUS;

  if (sPredefinedPairList.length()) {
    ePairmode = PAIR_FROM_FILE;
    if (iMatchingVideoMode>0) {
      OPENMVG_LOG_ERROR << "\nIncompatible options: --videoModeMatching and --pairList.";
      return EXIT_FAILURE;
    }
  }

  if (sMatchesDirectory.empty() || !stlplus::is_folder(sMatchesDirectory))  {
    OPENMVG_LOG_ERROR << "It is an invalid output directory: " << sMatchesDirectory;
=======
  cmd.add( make_option( 'r', fDistRatio, "ratio" ) );
  cmd.add( make_option( 'n', sNearestMatchingMethod, "nearest_matching_method" ) );
  cmd.add( make_option( 'f', bForce, "force" ) );
  cmd.add( make_option( 'c', ui_max_cache_size, "cache_size" ) );

  try
  {
    if ( argc == 1 )
      throw std::string( "Invalid command line parameter." );
    cmd.process( argc, argv );
  }
  catch ( const std::string& s )
  {
    std::cerr << "Usage: " << argv[ 0 ] << '\n'
              << "[-i|--input_file]   A SfM_Data file\n"
              << "[-o|--output_file]  Output file where computed matches are stored\n"
              << "[-p]--pair_list]    Pairs list file\n"
              << "\n[Optional]\n"
              << "[-f|--force] Force to recompute data]\n"
              << "[-r|--ratio] Distance ratio to discard non meaningful matches\n"
              << "   0.8: (default).\n"
                    << "[-n|--nearest_matching_method]\n"
              << "  AUTO: auto choice from regions type,\n"
              << "  For Scalar based regions descriptor:\n"
              << "    BRUTEFORCEL2: L2 BruteForce matching,\n"
              << "    HNSWL2: L2 Approximate Matching with Hierarchical Navigable Small World graphs,\n"
              << "    ANNL2: L2 Approximate Nearest Neighbor matching,\n"
              << "    CASCADEHASHINGL2: L2 Cascade Hashing matching.\n"
              << "    FASTCASCADEHASHINGL2: (default)\n"
              << "      L2 Cascade Hashing with precomputed hashed regions\n"
              << "     (faster than CASCADEHASHINGL2 but use more memory).\n"
              << "  For Binary based descriptor:\n"
              << "    BRUTEFORCEHAMMING: BruteForce Hamming matching.\n"
              << "[-c|--cache_size]\n"
              << "  Use a regions cache (only cache_size regions will be stored in memory)\n"
              << "  If not used, all regions will be load in memory."
              << std::endl;

    std::cerr << s << std::endl;
    return EXIT_FAILURE;
  }

  std::cout << " You called : "
            << "\n"
            << argv[ 0 ] << "\n"
            << "--input_file " << sSfM_Data_Filename << "\n"
            << "--output_file " << sOutputFilename << "\n"
            << "--pair_list " << sPredefinedPairList << "\n"
            << "Optional parameters:"
            << "\n"
            << "--force " << bForce << "\n"
            << "--ratio " << fDistRatio << "\n"
            << "--nearest_matching_method " << sNearestMatchingMethod << "\n"
            << "--cache_size " << ( ( ui_max_cache_size == 0 ) ? "unlimited" : std::to_string( ui_max_cache_size ) ) << std::endl;

  if ( sPredefinedPairList.empty() )
  {
    std::cerr << "\nNo input pairs file set." << std::endl;
>>>>>>> 7eb15140
    return EXIT_FAILURE;
  }
  if ( sOutputFilename.empty() )
  {
<<<<<<< HEAD
    case 'f': case 'F':
      eGeometricModelToCompute = FUNDAMENTAL_MATRIX;
      sGeometricMatchesFilename = "matches.f.bin";
    break;
    case 'e': case 'E':
      eGeometricModelToCompute = ESSENTIAL_MATRIX;
      sGeometricMatchesFilename = "matches.e.bin";
    break;
    case 'h': case 'H':
      eGeometricModelToCompute = HOMOGRAPHY_MATRIX;
      sGeometricMatchesFilename = "matches.h.bin";
    break;
    case 'a': case 'A':
      eGeometricModelToCompute = ESSENTIAL_MATRIX_ANGULAR;
      sGeometricMatchesFilename = "matches.f.bin";
    break;
    case 'o': case 'O':
      eGeometricModelToCompute = ESSENTIAL_MATRIX_ORTHO;
      sGeometricMatchesFilename = "matches.o.bin";
    break;
    case 'u': case 'U':
      eGeometricModelToCompute = ESSENTIAL_MATRIX_UPRIGHT;
      sGeometricMatchesFilename = "matches.f.bin";
    break;
    default:
      OPENMVG_LOG_ERROR << "Unknown geometric model: (" << sGeometricModel << ")";
      return EXIT_FAILURE;
=======
    std::cerr << "\nNo output file set." << std::endl;
    return EXIT_FAILURE;
>>>>>>> 7eb15140
  }

  // -----------------------------
  // . Load SfM_Data Views & intrinsics data
  // . Compute putative descriptor matches
  // + Export some statistics
  // -----------------------------

  //---------------------------------------
  // Read SfM Scene (image view & intrinsics data)
  //---------------------------------------
  SfM_Data sfm_data;
<<<<<<< HEAD
  if (!Load(sfm_data, sSfM_Data_Filename, ESfM_Data(VIEWS|INTRINSICS))) {
    OPENMVG_LOG_ERROR  << "The input SfM_Data file \""<< sSfM_Data_Filename << "\" cannot be read.";
=======
  if ( !Load( sfm_data, sSfM_Data_Filename, ESfM_Data( VIEWS | INTRINSICS ) ) )
  {
    std::cerr << std::endl
              << "The input SfM_Data file \"" << sSfM_Data_Filename << "\" cannot be read." << std::endl;
>>>>>>> 7eb15140
    return EXIT_FAILURE;
  }
  const std::string sMatchesDirectory = stlplus::folder_part( sOutputFilename );

  //---------------------------------------
  // Load SfM Scene regions
  //---------------------------------------
  // Init the regions_type from the image describer file (used for image regions extraction)
  using namespace openMVG::features;
  const std::string        sImage_describer = stlplus::create_filespec( sMatchesDirectory, "image_describer", "json" );
  std::unique_ptr<Regions> regions_type     = Init_region_type_from_file( sImage_describer );
  if ( !regions_type )
  {
<<<<<<< HEAD
    OPENMVG_LOG_ERROR << "Invalid: " << sImage_describer << " regions type file.";
=======
    std::cerr << "Invalid: "
              << sImage_describer << " regions type file." << std::endl;
>>>>>>> 7eb15140
    return EXIT_FAILURE;
  }

  //---------------------------------------
  // a. Compute putative descriptor matches
  //    - Descriptor matching (according user method choice)
  //    - Keep correspondences only if NearestNeighbor ratio is ok
  //---------------------------------------

  // Load the corresponding view regions
  std::shared_ptr<Regions_Provider> regions_provider;
  if ( ui_max_cache_size == 0 )
  {
    // Default regions provider (load & store all regions in memory)
    regions_provider = std::make_shared<Regions_Provider>();
  }
  else
  {
    // Cached regions provider (load & store regions on demand)
    regions_provider = std::make_shared<Regions_Provider_Cache>( ui_max_cache_size );
  }

  // Show the progress on the command line:
  system::LoggerProgress progress;

<<<<<<< HEAD
  if (!regions_provider->load(sfm_data, sMatchesDirectory, regions_type, &progress)) {
    OPENMVG_LOG_ERROR << "Cannot load view regions from: " << sMatchesDirectory << ".";
=======
  if ( !regions_provider->load( sfm_data, sMatchesDirectory, regions_type, &progress ) )
  {
    std::cerr << std::endl
              << "Invalid regions." << std::endl;
>>>>>>> 7eb15140
    return EXIT_FAILURE;
  }

  PairWiseMatches map_PutativesMatches;

  // Build some alias from SfM_Data Views data:
  // - List views as a vector of filenames & image sizes
  std::vector<std::string>               vec_fileNames;
  std::vector<std::pair<size_t, size_t>> vec_imagesSize;
  {
<<<<<<< HEAD
    vec_fileNames.reserve(sfm_data.GetViews().size());
    vec_imagesSize.reserve(sfm_data.GetViews().size());
    for (const auto view_it : sfm_data.GetViews())
    {
      const View * v = view_it.second.get();
      vec_fileNames.push_back(stlplus::create_filespec(sfm_data.s_root_path,
          v->s_Img_path));
      vec_imagesSize.push_back( std::make_pair( v->ui_width, v->ui_height) );
    }
  }

  OPENMVG_LOG_INFO << " - PUTATIVE MATCHES - ";
=======
    vec_fileNames.reserve( sfm_data.GetViews().size() );
    vec_imagesSize.reserve( sfm_data.GetViews().size() );
    for ( Views::const_iterator iter = sfm_data.GetViews().begin();
          iter != sfm_data.GetViews().end();
          ++iter )
    {
      const View* v = iter->second.get();
      vec_fileNames.push_back( stlplus::create_filespec( sfm_data.s_root_path,
                                                         v->s_Img_path ) );
      vec_imagesSize.push_back( std::make_pair( v->ui_width, v->ui_height ) );
    }
  }

  std::cout << std::endl
            << " - PUTATIVE MATCHES - " << std::endl;
>>>>>>> 7eb15140
  // If the matches already exists, reload them
  if ( !bForce && ( stlplus::file_exists( sOutputFilename ) ) )
  {
    if ( !( Load( map_PutativesMatches, sOutputFilename ) ) )
    {
      OPENMVG_LOG_ERROR << "Cannot load input matches file";
      return EXIT_FAILURE;
    }
<<<<<<< HEAD
    OPENMVG_LOG_INFO << "\t PREVIOUS RESULTS LOADED";
  }
  else // Compute the putative matches
  {
    switch (ePairmode)
    {
      case PAIR_EXHAUSTIVE: OPENMVG_LOG_INFO << "Use exhaustive pairwise matching"; break;
      case PAIR_CONTIGUOUS: OPENMVG_LOG_INFO << "Use sequence pairwise matching"; break;
      case PAIR_FROM_FILE:  OPENMVG_LOG_INFO << "Use user defined pairwise matching"; break;
    }

=======
    std::cout << "\t PREVIOUS RESULTS LOADED;"
              << " #pair: " << map_PutativesMatches.size() << std::endl;
  }
  else // Compute the putative matches
  {
>>>>>>> 7eb15140
    // Allocate the right Matcher according the Matching requested method
    std::unique_ptr<Matcher> collectionMatcher;
    if ( sNearestMatchingMethod == "AUTO" )
    {
      if ( regions_type->IsScalar() )
      {
<<<<<<< HEAD
        if(regions_type->Type_id() == typeid(uint8_t).name()) {
          OPENMVG_LOG_INFO << "Using HNSWL1 matcher";
          collectionMatcher.reset(new Matcher_Regions(fDistRatio, HNSW_L1));
        } else {
          OPENMVG_LOG_INFO << "Using HNSWL2 matcher";
          collectionMatcher.reset(new Matcher_Regions(fDistRatio, HNSW_L2));
        }
=======
        std::cout << "Using FAST_CASCADE_HASHING_L2 matcher" << std::endl;
        collectionMatcher.reset( new Cascade_Hashing_Matcher_Regions( fDistRatio ) );
>>>>>>> 7eb15140
      }
      else if ( regions_type->IsBinary() )
      {
<<<<<<< HEAD
        OPENMVG_LOG_INFO << "Using HNSWHAMMING matcher";
        collectionMatcher.reset(new Matcher_Regions(fDistRatio, HNSW_HAMMING));
=======
        std::cout << "Using BRUTE_FORCE_HAMMING matcher" << std::endl;
        collectionMatcher.reset( new Matcher_Regions( fDistRatio, BRUTE_FORCE_HAMMING ) );
>>>>>>> 7eb15140
      }
    }
    else if ( sNearestMatchingMethod == "BRUTEFORCEL2" )
    {
<<<<<<< HEAD
      OPENMVG_LOG_INFO << "Using BRUTE_FORCE_L2 matcher";
      collectionMatcher.reset(new Matcher_Regions(fDistRatio, BRUTE_FORCE_L2));
=======
      std::cout << "Using BRUTE_FORCE_L2 matcher" << std::endl;
      collectionMatcher.reset( new Matcher_Regions( fDistRatio, BRUTE_FORCE_L2 ) );
>>>>>>> 7eb15140
    }
    else if ( sNearestMatchingMethod == "BRUTEFORCEHAMMING" )
    {
<<<<<<< HEAD
      OPENMVG_LOG_INFO << "Using BRUTE_FORCE_HAMMING matcher";
      collectionMatcher.reset(new Matcher_Regions(fDistRatio, BRUTE_FORCE_HAMMING));
=======
      std::cout << "Using BRUTE_FORCE_HAMMING matcher" << std::endl;
      collectionMatcher.reset( new Matcher_Regions( fDistRatio, BRUTE_FORCE_HAMMING ) );
>>>>>>> 7eb15140
    }
    else if ( sNearestMatchingMethod == "HNSWL2" )
    {
      OPENMVG_LOG_INFO << "Using HNSWL2 matcher";
      collectionMatcher.reset(new Matcher_Regions(fDistRatio, HNSW_L2));
    }
<<<<<<< HEAD
    if (sNearestMatchingMethod == "HNSWL1")
    {
      OPENMVG_LOG_INFO << "Using HNSWL1 matcher";
      collectionMatcher.reset(new Matcher_Regions(fDistRatio, HNSW_L1));
    }
    else
    if (sNearestMatchingMethod == "HNSWHAMMING")
    {
      OPENMVG_LOG_INFO << "Using HNSWHAMMING matcher";
      collectionMatcher.reset(new Matcher_Regions(fDistRatio, HNSW_HAMMING));
    }
    else
    if (sNearestMatchingMethod == "ANNL2")
    {
      OPENMVG_LOG_INFO << "Using ANN_L2 matcher";
      collectionMatcher.reset(new Matcher_Regions(fDistRatio, ANN_L2));
=======
    else if ( sNearestMatchingMethod == "ANNL2" )
    {
      std::cout << "Using ANN_L2 matcher" << std::endl;
      collectionMatcher.reset( new Matcher_Regions( fDistRatio, ANN_L2 ) );
>>>>>>> 7eb15140
    }
    else if ( sNearestMatchingMethod == "CASCADEHASHINGL2" )
    {
<<<<<<< HEAD
      OPENMVG_LOG_INFO << "Using CASCADE_HASHING_L2 matcher";
      collectionMatcher.reset(new Matcher_Regions(fDistRatio, CASCADE_HASHING_L2));
=======
      std::cout << "Using CASCADE_HASHING_L2 matcher" << std::endl;
      collectionMatcher.reset( new Matcher_Regions( fDistRatio, CASCADE_HASHING_L2 ) );
>>>>>>> 7eb15140
    }
    else if ( sNearestMatchingMethod == "FASTCASCADEHASHINGL2" )
    {
<<<<<<< HEAD
      OPENMVG_LOG_INFO << "Using FAST_CASCADE_HASHING_L2 matcher";
      collectionMatcher.reset(new Cascade_Hashing_Matcher_Regions(fDistRatio));
=======
      std::cout << "Using FAST_CASCADE_HASHING_L2 matcher" << std::endl;
      collectionMatcher.reset( new Cascade_Hashing_Matcher_Regions( fDistRatio ) );
>>>>>>> 7eb15140
    }
    if ( !collectionMatcher )
    {
      OPENMVG_LOG_ERROR << "Invalid Nearest Neighbor method: " << sNearestMatchingMethod;
      return EXIT_FAILURE;
    }
    // Perform the matching
    system::Timer timer;
    {
      // From matching mode compute the pair list that have to be matched:
      Pair_Set pairs;
      if ( !loadPairs( sfm_data.GetViews().size(), sPredefinedPairList, pairs ) )
      {
<<<<<<< HEAD
        case PAIR_EXHAUSTIVE: pairs = exhaustivePairs(sfm_data.GetViews().size()); break;
        case PAIR_CONTIGUOUS: pairs = contiguousWithOverlap(sfm_data.GetViews().size(), iMatchingVideoMode); break;
        case PAIR_FROM_FILE:
          if (!loadPairs(sfm_data.GetViews().size(), sPredefinedPairList, pairs))
          {
            OPENMVG_LOG_ERROR << "Cannot load pair from the file: " << sPredefinedPairList << ".";
            return EXIT_FAILURE;
          }
          break;
=======
        std::cerr << "Failed to load pairs from file: \"" << sPredefinedPairList << "\"" << std::endl;
        return EXIT_FAILURE;
>>>>>>> 7eb15140
      }
      // Photometric matching of putative pairs
      collectionMatcher->Match( regions_provider, pairs, map_PutativesMatches, &progress );
      //---------------------------------------
      //-- Export putative matches
      //---------------------------------------
      if ( !Save( map_PutativesMatches, std::string( sOutputFilename ) ) )
      {
<<<<<<< HEAD
        OPENMVG_LOG_ERROR
          << "Cannot save computed matches in: "
          << std::string(sMatchesDirectory + "/matches.putative.bin");
=======
        std::cerr << "Cannot save computed matches in: "
                  << sOutputFilename << std::endl;
>>>>>>> 7eb15140
        return EXIT_FAILURE;
      }
    }
    OPENMVG_LOG_INFO << "Task (Regions Matching) done in (s): " << timer.elapsed();
  }

  OPENMVG_LOG_INFO << "#Putative pairs: " << map_PutativesMatches.size();

  //-- export putative matches Adjacency matrix
  PairWiseMatchingToAdjacencyMatrixSVG( vec_fileNames.size(),
                                        map_PutativesMatches,
                                        stlplus::create_filespec( sMatchesDirectory, "PutativeAdjacencyMatrix", "svg" ) );
  //-- export view pair graph once putative graph matches have been computed
  {
    std::set<IndexT> set_ViewIds;
    std::transform( sfm_data.GetViews().begin(), sfm_data.GetViews().end(), std::inserter( set_ViewIds, set_ViewIds.begin() ), stl::RetrieveKey() );
    graph::indexedGraph putativeGraph( set_ViewIds, getPairs( map_PutativesMatches ) );
    graph::exportToGraphvizData(
        stlplus::create_filespec( sMatchesDirectory, "putative_matches" ),
        putativeGraph );
  }

<<<<<<< HEAD
  //---------------------------------------
  // b. Geometric filtering of putative matches
  //    - AContrario Estimation of the desired geometric model
  //    - Use an upper bound for the a contrario estimated threshold
  //---------------------------------------

  std::unique_ptr<ImageCollectionGeometricFilter> filter_ptr(
    new ImageCollectionGeometricFilter(&sfm_data, regions_provider));

  if (filter_ptr)
  {
    system::Timer timer;
    const double d_distance_ratio = 0.6;

    PairWiseMatches map_GeometricMatches;
    switch (eGeometricModelToCompute)
    {
      case HOMOGRAPHY_MATRIX:
      {
        const bool bGeometric_only_guided_matching = true;
        filter_ptr->Robust_model_estimation(
          GeometricFilter_HMatrix_AC(4.0, imax_iteration),
          map_PutativesMatches, bGuided_matching,
          bGeometric_only_guided_matching ? -1.0 : d_distance_ratio, &progress);
        map_GeometricMatches = filter_ptr->Get_geometric_matches();
      }
      break;
      case FUNDAMENTAL_MATRIX:
      {
        filter_ptr->Robust_model_estimation(
          GeometricFilter_FMatrix_AC(4.0, imax_iteration),
          map_PutativesMatches, bGuided_matching, d_distance_ratio, &progress);
        map_GeometricMatches = filter_ptr->Get_geometric_matches();
      }
      break;
      case ESSENTIAL_MATRIX:
      {
        filter_ptr->Robust_model_estimation(
          GeometricFilter_EMatrix_AC(4.0, imax_iteration),
          map_PutativesMatches, bGuided_matching, d_distance_ratio, &progress);
        map_GeometricMatches = filter_ptr->Get_geometric_matches();

        //-- Perform an additional check to remove pairs with poor overlap
        std::vector<PairWiseMatches::key_type> vec_toRemove;
        for (const auto & pairwisematches_it : map_GeometricMatches)
        {
          const size_t putativePhotometricCount = map_PutativesMatches.find(pairwisematches_it.first)->second.size();
          const size_t putativeGeometricCount = pairwisematches_it.second.size();
          const float ratio = putativeGeometricCount / static_cast<float>(putativePhotometricCount);
          if (putativeGeometricCount < 50 || ratio < .3f)  {
            // the pair will be removed
            vec_toRemove.push_back(pairwisematches_it.first);
          }
        }
        //-- remove discarded pairs
        for (const auto & pair_to_remove_it : vec_toRemove)
        {
          map_GeometricMatches.erase(pair_to_remove_it);
        }
      }
      break;
      case ESSENTIAL_MATRIX_ANGULAR:
      {
        filter_ptr->Robust_model_estimation(
          GeometricFilter_ESphericalMatrix_AC_Angular<false>(4.0, imax_iteration),
          map_PutativesMatches, bGuided_matching, d_distance_ratio, &progress);
        map_GeometricMatches = filter_ptr->Get_geometric_matches();
      }
      break;
      case ESSENTIAL_MATRIX_ORTHO:
      {
        filter_ptr->Robust_model_estimation(
          GeometricFilter_EOMatrix_RA(2.0, imax_iteration),
          map_PutativesMatches, bGuided_matching, d_distance_ratio, &progress);
        map_GeometricMatches = filter_ptr->Get_geometric_matches();
      }
      break;
      case ESSENTIAL_MATRIX_UPRIGHT:
      {
        filter_ptr->Robust_model_estimation(
          GeometricFilter_ESphericalMatrix_AC_Angular<true>(4.0, imax_iteration),
            map_PutativesMatches, bGuided_matching, d_distance_ratio, &progress);
        map_GeometricMatches = filter_ptr->Get_geometric_matches();
      }
      break;
    }

    //---------------------------------------
    //-- Export geometric filtered matches
    //---------------------------------------
    if (!Save(map_GeometricMatches,
      std::string(sMatchesDirectory + "/" + sGeometricMatchesFilename)))
    {
      OPENMVG_LOG_ERROR
          << "Cannot save computed matches in: "
          << std::string(sMatchesDirectory + "/" + sGeometricMatchesFilename);
      return EXIT_FAILURE;
    }

    OPENMVG_LOG_INFO << "Task done in (s): " << timer.elapsed();

    // -- export Geometric View Graph statistics
    graph::getGraphStatistics(sfm_data.GetViews().size(), getPairs(map_GeometricMatches));

    //-- export Adjacency matrix
    OPENMVG_LOG_INFO << "\n Export Adjacency Matrix of the pairwise's geometric matches";
    PairWiseMatchingToAdjacencyMatrixSVG(vec_fileNames.size(),
      map_GeometricMatches,
      stlplus::create_filespec(sMatchesDirectory, "GeometricAdjacencyMatrix", "svg"));

    //-- export view pair graph once geometric filter have been done
    {
      std::set<IndexT> set_ViewIds;
      std::transform(sfm_data.GetViews().begin(), sfm_data.GetViews().end(),
        std::inserter(set_ViewIds, set_ViewIds.begin()), stl::RetrieveKey());
      graph::indexedGraph putativeGraph(set_ViewIds, getPairs(map_GeometricMatches));
      graph::exportToGraphvizData(
        stlplus::create_filespec(sMatchesDirectory, "geometric_matches"),
        putativeGraph);
    }
  }
=======
>>>>>>> 7eb15140
  return EXIT_SUCCESS;
}<|MERGE_RESOLUTION|>--- conflicted
+++ resolved
@@ -77,43 +77,28 @@
   cmd.add( make_option( 'o', sOutputFilename, "out_dir" ) );
   cmd.add( make_option( 'p', sPredefinedPairList, "pair_list" ) );
   // Options
-<<<<<<< HEAD
-  cmd.add( make_option('r', fDistRatio, "ratio") );
-  cmd.add( make_option('g', sGeometricModel, "geometric_model") );
-  cmd.add( make_option('v', iMatchingVideoMode, "video_mode_matching") );
-  cmd.add( make_option('l', sPredefinedPairList, "pair_list") );
-  cmd.add( make_option('n', sNearestMatchingMethod, "nearest_matching_method") );
-  cmd.add( make_option('f', bForce, "force") );
-  cmd.add( make_option('m', bGuided_matching, "guided_matching") );
-  cmd.add( make_option('I', imax_iteration, "max_iteration") );
-  cmd.add( make_option('c', ui_max_cache_size, "cache_size") );
-
-
-  try {
-    if (argc == 1) throw std::string("Invalid command line parameter.");
-    cmd.process(argc, argv);
-  } catch (const std::string& s) {
-    OPENMVG_LOG_INFO << "Usage: " << argv[0] << '\n'
-      << "[-i|--input_file] a SfM_Data file\n"
-      << "[-o|--out_dir path] output path where computed are stored\n"
+  cmd.add( make_option( 'r', fDistRatio, "ratio" ) );
+  cmd.add( make_option( 'n', sNearestMatchingMethod, "nearest_matching_method" ) );
+  cmd.add( make_option( 'f', bForce, "force" ) );
+  cmd.add( make_option( 'c', ui_max_cache_size, "cache_size" ) );
+
+  try
+  {
+    if ( argc == 1 )
+      throw std::string( "Invalid command line parameter." );
+    cmd.process( argc, argv );
+  }
+  catch ( const std::string& s )
+  {
+    OPENMVG_LOG_INFO
+      << "Usage: " << argv[ 0 ] << '\n'
+      << "[-i|--input_file]   A SfM_Data file\n"
+      << "[-o|--output_file]  Output file where computed matches are stored\n"
+      << "[-p]--pair_list]    Pairs list file\n"
       << "\n[Optional]\n"
       << "[-f|--force] Force to recompute data]\n"
       << "[-r|--ratio] Distance ratio to discard non meaningful matches\n"
       << "   0.8: (default).\n"
-      << "[-g|--geometric_model]\n"
-      << "  (pairwise correspondences filtering thanks to robust model estimation):\n"
-      << "   f: (default) fundamental matrix,\n"
-      << "   e: essential matrix,\n"
-      << "   h: homography matrix.\n"
-      << "   a: essential matrix with an angular parametrization,\n"
-      << "   o: orthographic essential matrix.\n"
-      << "   u: upright essential matrix.\n"
-      << "[-v|--video_mode_matching]\n"
-      << "  (sequence matching with an overlap of X images)\n"
-      << "   X: with match 0 with (1->X), ...]\n"
-      << "   2: will match 0 with (1,2), 1 with (2,3), ...\n"
-      << "   3: will match 0 with (1,2,3), 1 with (2,3,4), ...\n"
-      << "[-l]--pair_list] file\n"
       << "[-n|--nearest_matching_method]\n"
       << "  AUTO: auto choice from regions type,\n"
       << "  For Scalar based regions descriptor:\n"
@@ -129,87 +114,15 @@
       << "  For Binary based descriptor:\n"
       << "    BRUTEFORCEHAMMING: BruteForce Hamming matching,\n"
       << "    HNSWHAMMING: Hamming Approximate Matching with Hierarchical Navigable Small World graphs\n"
-      << "[-m|--guided_matching]\n"
-      << "  use the found model to improve the pairwise correspondences.\n"
       << "[-c|--cache_size]\n"
       << "  Use a regions cache (only cache_size regions will be stored in memory)\n"
       << "  If not used, all regions will be load in memory.";
 
-      OPENMVG_LOG_ERROR << s;
-      return EXIT_FAILURE;
-  }
-
-  OPENMVG_LOG_INFO
-    << " You called : " << "\n"
-    << argv[0] << "\n"
-    << "--input_file " << sSfM_Data_Filename << "\n"
-    << "--out_dir " << sMatchesDirectory << "\n"
-    << "Optional parameters:" << "\n"
-    << "--force " << bForce << "\n"
-    << "--ratio " << fDistRatio << "\n"
-    << "--geometric_model " << sGeometricModel << "\n"
-    << "--video_mode_matching " << iMatchingVideoMode << "\n"
-    << "--pair_list " << sPredefinedPairList << "\n"
-    << "--nearest_matching_method " << sNearestMatchingMethod << "\n"
-    << "--guided_matching " << bGuided_matching << "\n"
-    << "--cache_size " << ((ui_max_cache_size == 0) ? "unlimited" : std::to_string(ui_max_cache_size));
-
-  EPairMode ePairmode = (iMatchingVideoMode == -1 ) ? PAIR_EXHAUSTIVE : PAIR_CONTIGUOUS;
-
-  if (sPredefinedPairList.length()) {
-    ePairmode = PAIR_FROM_FILE;
-    if (iMatchingVideoMode>0) {
-      OPENMVG_LOG_ERROR << "\nIncompatible options: --videoModeMatching and --pairList.";
-      return EXIT_FAILURE;
-    }
-  }
-
-  if (sMatchesDirectory.empty() || !stlplus::is_folder(sMatchesDirectory))  {
-    OPENMVG_LOG_ERROR << "It is an invalid output directory: " << sMatchesDirectory;
-=======
-  cmd.add( make_option( 'r', fDistRatio, "ratio" ) );
-  cmd.add( make_option( 'n', sNearestMatchingMethod, "nearest_matching_method" ) );
-  cmd.add( make_option( 'f', bForce, "force" ) );
-  cmd.add( make_option( 'c', ui_max_cache_size, "cache_size" ) );
-
-  try
-  {
-    if ( argc == 1 )
-      throw std::string( "Invalid command line parameter." );
-    cmd.process( argc, argv );
-  }
-  catch ( const std::string& s )
-  {
-    std::cerr << "Usage: " << argv[ 0 ] << '\n'
-              << "[-i|--input_file]   A SfM_Data file\n"
-              << "[-o|--output_file]  Output file where computed matches are stored\n"
-              << "[-p]--pair_list]    Pairs list file\n"
-              << "\n[Optional]\n"
-              << "[-f|--force] Force to recompute data]\n"
-              << "[-r|--ratio] Distance ratio to discard non meaningful matches\n"
-              << "   0.8: (default).\n"
-                    << "[-n|--nearest_matching_method]\n"
-              << "  AUTO: auto choice from regions type,\n"
-              << "  For Scalar based regions descriptor:\n"
-              << "    BRUTEFORCEL2: L2 BruteForce matching,\n"
-              << "    HNSWL2: L2 Approximate Matching with Hierarchical Navigable Small World graphs,\n"
-              << "    ANNL2: L2 Approximate Nearest Neighbor matching,\n"
-              << "    CASCADEHASHINGL2: L2 Cascade Hashing matching.\n"
-              << "    FASTCASCADEHASHINGL2: (default)\n"
-              << "      L2 Cascade Hashing with precomputed hashed regions\n"
-              << "     (faster than CASCADEHASHINGL2 but use more memory).\n"
-              << "  For Binary based descriptor:\n"
-              << "    BRUTEFORCEHAMMING: BruteForce Hamming matching.\n"
-              << "[-c|--cache_size]\n"
-              << "  Use a regions cache (only cache_size regions will be stored in memory)\n"
-              << "  If not used, all regions will be load in memory."
-              << std::endl;
-
-    std::cerr << s << std::endl;
-    return EXIT_FAILURE;
-  }
-
-  std::cout << " You called : "
+    OPENMVG_LOG_INFO << s;
+    return EXIT_FAILURE;
+  }
+
+  OPENMVG_LOG_INFO << " You called : "
             << "\n"
             << argv[ 0 ] << "\n"
             << "--input_file " << sSfM_Data_Filename << "\n"
@@ -220,48 +133,17 @@
             << "--force " << bForce << "\n"
             << "--ratio " << fDistRatio << "\n"
             << "--nearest_matching_method " << sNearestMatchingMethod << "\n"
-            << "--cache_size " << ( ( ui_max_cache_size == 0 ) ? "unlimited" : std::to_string( ui_max_cache_size ) ) << std::endl;
+            << "--cache_size " << ( ( ui_max_cache_size == 0 ) ? "unlimited" : std::to_string( ui_max_cache_size ) );
 
   if ( sPredefinedPairList.empty() )
   {
     std::cerr << "\nNo input pairs file set." << std::endl;
->>>>>>> 7eb15140
     return EXIT_FAILURE;
   }
   if ( sOutputFilename.empty() )
   {
-<<<<<<< HEAD
-    case 'f': case 'F':
-      eGeometricModelToCompute = FUNDAMENTAL_MATRIX;
-      sGeometricMatchesFilename = "matches.f.bin";
-    break;
-    case 'e': case 'E':
-      eGeometricModelToCompute = ESSENTIAL_MATRIX;
-      sGeometricMatchesFilename = "matches.e.bin";
-    break;
-    case 'h': case 'H':
-      eGeometricModelToCompute = HOMOGRAPHY_MATRIX;
-      sGeometricMatchesFilename = "matches.h.bin";
-    break;
-    case 'a': case 'A':
-      eGeometricModelToCompute = ESSENTIAL_MATRIX_ANGULAR;
-      sGeometricMatchesFilename = "matches.f.bin";
-    break;
-    case 'o': case 'O':
-      eGeometricModelToCompute = ESSENTIAL_MATRIX_ORTHO;
-      sGeometricMatchesFilename = "matches.o.bin";
-    break;
-    case 'u': case 'U':
-      eGeometricModelToCompute = ESSENTIAL_MATRIX_UPRIGHT;
-      sGeometricMatchesFilename = "matches.f.bin";
-    break;
-    default:
-      OPENMVG_LOG_ERROR << "Unknown geometric model: (" << sGeometricModel << ")";
-      return EXIT_FAILURE;
-=======
     std::cerr << "\nNo output file set." << std::endl;
     return EXIT_FAILURE;
->>>>>>> 7eb15140
   }
 
   // -----------------------------
@@ -274,15 +156,8 @@
   // Read SfM Scene (image view & intrinsics data)
   //---------------------------------------
   SfM_Data sfm_data;
-<<<<<<< HEAD
   if (!Load(sfm_data, sSfM_Data_Filename, ESfM_Data(VIEWS|INTRINSICS))) {
     OPENMVG_LOG_ERROR  << "The input SfM_Data file \""<< sSfM_Data_Filename << "\" cannot be read.";
-=======
-  if ( !Load( sfm_data, sSfM_Data_Filename, ESfM_Data( VIEWS | INTRINSICS ) ) )
-  {
-    std::cerr << std::endl
-              << "The input SfM_Data file \"" << sSfM_Data_Filename << "\" cannot be read." << std::endl;
->>>>>>> 7eb15140
     return EXIT_FAILURE;
   }
   const std::string sMatchesDirectory = stlplus::folder_part( sOutputFilename );
@@ -292,16 +167,11 @@
   //---------------------------------------
   // Init the regions_type from the image describer file (used for image regions extraction)
   using namespace openMVG::features;
-  const std::string        sImage_describer = stlplus::create_filespec( sMatchesDirectory, "image_describer", "json" );
-  std::unique_ptr<Regions> regions_type     = Init_region_type_from_file( sImage_describer );
-  if ( !regions_type )
-  {
-<<<<<<< HEAD
+  const std::string sImage_describer = stlplus::create_filespec(sMatchesDirectory, "image_describer", "json");
+  std::unique_ptr<Regions> regions_type = Init_region_type_from_file(sImage_describer);
+  if (!regions_type)
+  {
     OPENMVG_LOG_ERROR << "Invalid: " << sImage_describer << " regions type file.";
-=======
-    std::cerr << "Invalid: "
-              << sImage_describer << " regions type file." << std::endl;
->>>>>>> 7eb15140
     return EXIT_FAILURE;
   }
 
@@ -313,7 +183,7 @@
 
   // Load the corresponding view regions
   std::shared_ptr<Regions_Provider> regions_provider;
-  if ( ui_max_cache_size == 0 )
+  if (ui_max_cache_size == 0)
   {
     // Default regions provider (load & store all regions in memory)
     regions_provider = std::make_shared<Regions_Provider>();
@@ -321,21 +191,14 @@
   else
   {
     // Cached regions provider (load & store regions on demand)
-    regions_provider = std::make_shared<Regions_Provider_Cache>( ui_max_cache_size );
+    regions_provider = std::make_shared<Regions_Provider_Cache>(ui_max_cache_size);
   }
 
   // Show the progress on the command line:
   system::LoggerProgress progress;
 
-<<<<<<< HEAD
   if (!regions_provider->load(sfm_data, sMatchesDirectory, regions_type, &progress)) {
     OPENMVG_LOG_ERROR << "Cannot load view regions from: " << sMatchesDirectory << ".";
-=======
-  if ( !regions_provider->load( sfm_data, sMatchesDirectory, regions_type, &progress ) )
-  {
-    std::cerr << std::endl
-              << "Invalid regions." << std::endl;
->>>>>>> 7eb15140
     return EXIT_FAILURE;
   }
 
@@ -346,7 +209,6 @@
   std::vector<std::string>               vec_fileNames;
   std::vector<std::pair<size_t, size_t>> vec_imagesSize;
   {
-<<<<<<< HEAD
     vec_fileNames.reserve(sfm_data.GetViews().size());
     vec_imagesSize.reserve(sfm_data.GetViews().size());
     for (const auto view_it : sfm_data.GetViews())
@@ -359,23 +221,6 @@
   }
 
   OPENMVG_LOG_INFO << " - PUTATIVE MATCHES - ";
-=======
-    vec_fileNames.reserve( sfm_data.GetViews().size() );
-    vec_imagesSize.reserve( sfm_data.GetViews().size() );
-    for ( Views::const_iterator iter = sfm_data.GetViews().begin();
-          iter != sfm_data.GetViews().end();
-          ++iter )
-    {
-      const View* v = iter->second.get();
-      vec_fileNames.push_back( stlplus::create_filespec( sfm_data.s_root_path,
-                                                         v->s_Img_path ) );
-      vec_imagesSize.push_back( std::make_pair( v->ui_width, v->ui_height ) );
-    }
-  }
-
-  std::cout << std::endl
-            << " - PUTATIVE MATCHES - " << std::endl;
->>>>>>> 7eb15140
   // If the matches already exists, reload them
   if ( !bForce && ( stlplus::file_exists( sOutputFilename ) ) )
   {
@@ -384,81 +229,46 @@
       OPENMVG_LOG_ERROR << "Cannot load input matches file";
       return EXIT_FAILURE;
     }
-<<<<<<< HEAD
-    OPENMVG_LOG_INFO << "\t PREVIOUS RESULTS LOADED";
+    OPENMVG_LOG_INFO
+      << "\t PREVIOUS RESULTS LOADED;"
+      << " #pair: " << map_PutativesMatches.size();
   }
   else // Compute the putative matches
   {
-    switch (ePairmode)
-    {
-      case PAIR_EXHAUSTIVE: OPENMVG_LOG_INFO << "Use exhaustive pairwise matching"; break;
-      case PAIR_CONTIGUOUS: OPENMVG_LOG_INFO << "Use sequence pairwise matching"; break;
-      case PAIR_FROM_FILE:  OPENMVG_LOG_INFO << "Use user defined pairwise matching"; break;
-    }
-
-=======
-    std::cout << "\t PREVIOUS RESULTS LOADED;"
-              << " #pair: " << map_PutativesMatches.size() << std::endl;
-  }
-  else // Compute the putative matches
-  {
->>>>>>> 7eb15140
     // Allocate the right Matcher according the Matching requested method
     std::unique_ptr<Matcher> collectionMatcher;
     if ( sNearestMatchingMethod == "AUTO" )
     {
       if ( regions_type->IsScalar() )
       {
-<<<<<<< HEAD
-        if(regions_type->Type_id() == typeid(uint8_t).name()) {
-          OPENMVG_LOG_INFO << "Using HNSWL1 matcher";
-          collectionMatcher.reset(new Matcher_Regions(fDistRatio, HNSW_L1));
-        } else {
-          OPENMVG_LOG_INFO << "Using HNSWL2 matcher";
-          collectionMatcher.reset(new Matcher_Regions(fDistRatio, HNSW_L2));
-        }
-=======
-        std::cout << "Using FAST_CASCADE_HASHING_L2 matcher" << std::endl;
-        collectionMatcher.reset( new Cascade_Hashing_Matcher_Regions( fDistRatio ) );
->>>>>>> 7eb15140
+        OPENMVG_LOG_INFO << "Using FAST_CASCADE_HASHING_L2 matcher";
+        collectionMatcher.reset(new Cascade_Hashing_Matcher_Regions(fDistRatio));
       }
-      else if ( regions_type->IsBinary() )
+      else
+      if (regions_type->IsBinary())
       {
-<<<<<<< HEAD
         OPENMVG_LOG_INFO << "Using HNSWHAMMING matcher";
         collectionMatcher.reset(new Matcher_Regions(fDistRatio, HNSW_HAMMING));
-=======
-        std::cout << "Using BRUTE_FORCE_HAMMING matcher" << std::endl;
-        collectionMatcher.reset( new Matcher_Regions( fDistRatio, BRUTE_FORCE_HAMMING ) );
->>>>>>> 7eb15140
       }
     }
-    else if ( sNearestMatchingMethod == "BRUTEFORCEL2" )
-    {
-<<<<<<< HEAD
+    else
+    if (sNearestMatchingMethod == "BRUTEFORCEL2")
+    {
       OPENMVG_LOG_INFO << "Using BRUTE_FORCE_L2 matcher";
       collectionMatcher.reset(new Matcher_Regions(fDistRatio, BRUTE_FORCE_L2));
-=======
-      std::cout << "Using BRUTE_FORCE_L2 matcher" << std::endl;
-      collectionMatcher.reset( new Matcher_Regions( fDistRatio, BRUTE_FORCE_L2 ) );
->>>>>>> 7eb15140
-    }
-    else if ( sNearestMatchingMethod == "BRUTEFORCEHAMMING" )
-    {
-<<<<<<< HEAD
+    }
+    else
+    if (sNearestMatchingMethod == "BRUTEFORCEHAMMING")
+    {
       OPENMVG_LOG_INFO << "Using BRUTE_FORCE_HAMMING matcher";
       collectionMatcher.reset(new Matcher_Regions(fDistRatio, BRUTE_FORCE_HAMMING));
-=======
-      std::cout << "Using BRUTE_FORCE_HAMMING matcher" << std::endl;
-      collectionMatcher.reset( new Matcher_Regions( fDistRatio, BRUTE_FORCE_HAMMING ) );
->>>>>>> 7eb15140
-    }
-    else if ( sNearestMatchingMethod == "HNSWL2" )
+    }
+    else
+    if (sNearestMatchingMethod == "HNSWL2")
     {
       OPENMVG_LOG_INFO << "Using HNSWL2 matcher";
       collectionMatcher.reset(new Matcher_Regions(fDistRatio, HNSW_L2));
     }
-<<<<<<< HEAD
     if (sNearestMatchingMethod == "HNSWL1")
     {
       OPENMVG_LOG_INFO << "Using HNSWL1 matcher";
@@ -475,34 +285,20 @@
     {
       OPENMVG_LOG_INFO << "Using ANN_L2 matcher";
       collectionMatcher.reset(new Matcher_Regions(fDistRatio, ANN_L2));
-=======
-    else if ( sNearestMatchingMethod == "ANNL2" )
-    {
-      std::cout << "Using ANN_L2 matcher" << std::endl;
-      collectionMatcher.reset( new Matcher_Regions( fDistRatio, ANN_L2 ) );
->>>>>>> 7eb15140
-    }
-    else if ( sNearestMatchingMethod == "CASCADEHASHINGL2" )
-    {
-<<<<<<< HEAD
+    }
+    else
+    if (sNearestMatchingMethod == "CASCADEHASHINGL2")
+    {
       OPENMVG_LOG_INFO << "Using CASCADE_HASHING_L2 matcher";
       collectionMatcher.reset(new Matcher_Regions(fDistRatio, CASCADE_HASHING_L2));
-=======
-      std::cout << "Using CASCADE_HASHING_L2 matcher" << std::endl;
-      collectionMatcher.reset( new Matcher_Regions( fDistRatio, CASCADE_HASHING_L2 ) );
->>>>>>> 7eb15140
-    }
-    else if ( sNearestMatchingMethod == "FASTCASCADEHASHINGL2" )
-    {
-<<<<<<< HEAD
+    }
+    else
+    if (sNearestMatchingMethod == "FASTCASCADEHASHINGL2")
+    {
       OPENMVG_LOG_INFO << "Using FAST_CASCADE_HASHING_L2 matcher";
       collectionMatcher.reset(new Cascade_Hashing_Matcher_Regions(fDistRatio));
-=======
-      std::cout << "Using FAST_CASCADE_HASHING_L2 matcher" << std::endl;
-      collectionMatcher.reset( new Cascade_Hashing_Matcher_Regions( fDistRatio ) );
->>>>>>> 7eb15140
-    }
-    if ( !collectionMatcher )
+    }
+    if (!collectionMatcher)
     {
       OPENMVG_LOG_ERROR << "Invalid Nearest Neighbor method: " << sNearestMatchingMethod;
       return EXIT_FAILURE;
@@ -514,20 +310,8 @@
       Pair_Set pairs;
       if ( !loadPairs( sfm_data.GetViews().size(), sPredefinedPairList, pairs ) )
       {
-<<<<<<< HEAD
-        case PAIR_EXHAUSTIVE: pairs = exhaustivePairs(sfm_data.GetViews().size()); break;
-        case PAIR_CONTIGUOUS: pairs = contiguousWithOverlap(sfm_data.GetViews().size(), iMatchingVideoMode); break;
-        case PAIR_FROM_FILE:
-          if (!loadPairs(sfm_data.GetViews().size(), sPredefinedPairList, pairs))
-          {
-            OPENMVG_LOG_ERROR << "Cannot load pair from the file: " << sPredefinedPairList << ".";
-            return EXIT_FAILURE;
-          }
-          break;
-=======
-        std::cerr << "Failed to load pairs from file: \"" << sPredefinedPairList << "\"" << std::endl;
+        OPENMVG_LOG_ERROR << "Failed to load pairs from file: \"" << sPredefinedPairList << "\"";
         return EXIT_FAILURE;
->>>>>>> 7eb15140
       }
       // Photometric matching of putative pairs
       collectionMatcher->Match( regions_provider, pairs, map_PutativesMatches, &progress );
@@ -536,14 +320,9 @@
       //---------------------------------------
       if ( !Save( map_PutativesMatches, std::string( sOutputFilename ) ) )
       {
-<<<<<<< HEAD
         OPENMVG_LOG_ERROR
           << "Cannot save computed matches in: "
-          << std::string(sMatchesDirectory + "/matches.putative.bin");
-=======
-        std::cerr << "Cannot save computed matches in: "
-                  << sOutputFilename << std::endl;
->>>>>>> 7eb15140
+          << sOutputFilename;
         return EXIT_FAILURE;
       }
     }
@@ -566,129 +345,5 @@
         putativeGraph );
   }
 
-<<<<<<< HEAD
-  //---------------------------------------
-  // b. Geometric filtering of putative matches
-  //    - AContrario Estimation of the desired geometric model
-  //    - Use an upper bound for the a contrario estimated threshold
-  //---------------------------------------
-
-  std::unique_ptr<ImageCollectionGeometricFilter> filter_ptr(
-    new ImageCollectionGeometricFilter(&sfm_data, regions_provider));
-
-  if (filter_ptr)
-  {
-    system::Timer timer;
-    const double d_distance_ratio = 0.6;
-
-    PairWiseMatches map_GeometricMatches;
-    switch (eGeometricModelToCompute)
-    {
-      case HOMOGRAPHY_MATRIX:
-      {
-        const bool bGeometric_only_guided_matching = true;
-        filter_ptr->Robust_model_estimation(
-          GeometricFilter_HMatrix_AC(4.0, imax_iteration),
-          map_PutativesMatches, bGuided_matching,
-          bGeometric_only_guided_matching ? -1.0 : d_distance_ratio, &progress);
-        map_GeometricMatches = filter_ptr->Get_geometric_matches();
-      }
-      break;
-      case FUNDAMENTAL_MATRIX:
-      {
-        filter_ptr->Robust_model_estimation(
-          GeometricFilter_FMatrix_AC(4.0, imax_iteration),
-          map_PutativesMatches, bGuided_matching, d_distance_ratio, &progress);
-        map_GeometricMatches = filter_ptr->Get_geometric_matches();
-      }
-      break;
-      case ESSENTIAL_MATRIX:
-      {
-        filter_ptr->Robust_model_estimation(
-          GeometricFilter_EMatrix_AC(4.0, imax_iteration),
-          map_PutativesMatches, bGuided_matching, d_distance_ratio, &progress);
-        map_GeometricMatches = filter_ptr->Get_geometric_matches();
-
-        //-- Perform an additional check to remove pairs with poor overlap
-        std::vector<PairWiseMatches::key_type> vec_toRemove;
-        for (const auto & pairwisematches_it : map_GeometricMatches)
-        {
-          const size_t putativePhotometricCount = map_PutativesMatches.find(pairwisematches_it.first)->second.size();
-          const size_t putativeGeometricCount = pairwisematches_it.second.size();
-          const float ratio = putativeGeometricCount / static_cast<float>(putativePhotometricCount);
-          if (putativeGeometricCount < 50 || ratio < .3f)  {
-            // the pair will be removed
-            vec_toRemove.push_back(pairwisematches_it.first);
-          }
-        }
-        //-- remove discarded pairs
-        for (const auto & pair_to_remove_it : vec_toRemove)
-        {
-          map_GeometricMatches.erase(pair_to_remove_it);
-        }
-      }
-      break;
-      case ESSENTIAL_MATRIX_ANGULAR:
-      {
-        filter_ptr->Robust_model_estimation(
-          GeometricFilter_ESphericalMatrix_AC_Angular<false>(4.0, imax_iteration),
-          map_PutativesMatches, bGuided_matching, d_distance_ratio, &progress);
-        map_GeometricMatches = filter_ptr->Get_geometric_matches();
-      }
-      break;
-      case ESSENTIAL_MATRIX_ORTHO:
-      {
-        filter_ptr->Robust_model_estimation(
-          GeometricFilter_EOMatrix_RA(2.0, imax_iteration),
-          map_PutativesMatches, bGuided_matching, d_distance_ratio, &progress);
-        map_GeometricMatches = filter_ptr->Get_geometric_matches();
-      }
-      break;
-      case ESSENTIAL_MATRIX_UPRIGHT:
-      {
-        filter_ptr->Robust_model_estimation(
-          GeometricFilter_ESphericalMatrix_AC_Angular<true>(4.0, imax_iteration),
-            map_PutativesMatches, bGuided_matching, d_distance_ratio, &progress);
-        map_GeometricMatches = filter_ptr->Get_geometric_matches();
-      }
-      break;
-    }
-
-    //---------------------------------------
-    //-- Export geometric filtered matches
-    //---------------------------------------
-    if (!Save(map_GeometricMatches,
-      std::string(sMatchesDirectory + "/" + sGeometricMatchesFilename)))
-    {
-      OPENMVG_LOG_ERROR
-          << "Cannot save computed matches in: "
-          << std::string(sMatchesDirectory + "/" + sGeometricMatchesFilename);
-      return EXIT_FAILURE;
-    }
-
-    OPENMVG_LOG_INFO << "Task done in (s): " << timer.elapsed();
-
-    // -- export Geometric View Graph statistics
-    graph::getGraphStatistics(sfm_data.GetViews().size(), getPairs(map_GeometricMatches));
-
-    //-- export Adjacency matrix
-    OPENMVG_LOG_INFO << "\n Export Adjacency Matrix of the pairwise's geometric matches";
-    PairWiseMatchingToAdjacencyMatrixSVG(vec_fileNames.size(),
-      map_GeometricMatches,
-      stlplus::create_filespec(sMatchesDirectory, "GeometricAdjacencyMatrix", "svg"));
-
-    //-- export view pair graph once geometric filter have been done
-    {
-      std::set<IndexT> set_ViewIds;
-      std::transform(sfm_data.GetViews().begin(), sfm_data.GetViews().end(),
-        std::inserter(set_ViewIds, set_ViewIds.begin()), stl::RetrieveKey());
-      graph::indexedGraph putativeGraph(set_ViewIds, getPairs(map_GeometricMatches));
-      graph::exportToGraphvizData(
-        stlplus::create_filespec(sMatchesDirectory, "geometric_matches"),
-        putativeGraph);
-    }
-  }
-=======
->>>>>>> 7eb15140
   return EXIT_SUCCESS;
 }