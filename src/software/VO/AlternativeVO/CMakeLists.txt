--- conflicted
+++ resolved
@@ -21,11 +21,7 @@
       endif( WIN32 )
     endif( APPLE )
 
-<<<<<<< HEAD
-    target_link_libraries( openMVG_main_AlternativeVO Qt5::Widgets openMVG_image openMVG_features openMVG_sfm stlplus )
-=======
     target_link_libraries( openMVG_main_AlternativeVO Qt5::Widgets openMVG_image openMVG_features ${STLPLUS_LIBRARY} )
->>>>>>> 673c407f
 
     if ( OpenMVG_USE_OPENCV )
       target_link_libraries( openMVG_main_AlternativeVO ${OpenCV_LIBS} )
